a.button:focus,
a.jsoneditor-exit:focus {
  text-decoration: none;
}
.djnjc-preformatted,
.field-config .vLargeTextField,
.jsoneditor .vLargeTextField {
  font-size: 1em;
  font-family: 'Bitstream Vera Sans Mono', 'Monaco', 'Droid Sans Mono', 'DejaVu Sans Mono',
  'Ubuntu Mono', 'Courier New', Courier, monospace;
  color: #f9f9f9;
  overflow: auto;
  background-color: #222;
  white-space: pre-wrap;
  word-wrap: break-word;
  padding: 20px;
  line-height: 22px;
}
.jsoneditor .vLargeTextField {
  color: #333;
  background-color: #fff;
  padding: 15px;
  font-weight: bold;
}
.vLargeTextField.jsoneditor-raw {
  min-width: 100%;
  min-height: 500px;
  box-sizing: border-box;
}
input.readonly {
  border: 1px solid rgba(0, 0, 0, 0.05) !important;
  background-color: rgba(0, 0, 0, 0.07);
}
.djnjc-overlay {
  display: none;
  position: fixed;
  left: 0;
  top: 0;
  z-index: 10000;
  width: 100%;
  height: 100%;
  background: rgba(0, 0, 0, 0.91);
}
.djnjc-overlay .inner {
  width: 100%;
  height: 100%;
  overflow: auto;
  padding: 0;
}
.djnjc-overlay.loading {
  display: flex;
  background: rgba(255, 255, 255, 0.98);
  align-items: center;
}
.spinner {
  width: 40px;
  height: 40px;
  background-color: rgba(0, 0, 0, 0.8);
  margin: 0 auto;
  border-radius: 100%;
  -webkit-animation: sk-scaleout 1s infinite ease-in-out;
  animation: sk-scaleout 1s infinite ease-in-out;
}
#loading-overlay,
#tabs-container {
  display: none;
}
#device_form #loading-overlay {
  display: flex;
}
#device_form #tabs-container {
  display: block;
}
#loading-overlay p {
  text-align: center;
  width: 100%;
  padding: 0 25px;
}

@-webkit-keyframes sk-scaleout {
  0% {
    -webkit-transform: scale(0);
  }
  100% {
    -webkit-transform: scale(1);
    opacity: 0;
  }
}

@keyframes sk-scaleout {
  0% {
    -webkit-transform: scale(0);
    transform: scale(0);
  }
  100% {
    -webkit-transform: scale(1);
    transform: scale(1);
    opacity: 0;
  }
}
.djnjc-overlay .djnjc-preformatted {
  margin: 0;
  padding: 40px 60px 20px;
  background-color: transparent;
  color: #adffa6;
  line-height: 1.5em;
}
.djnjc-preformatted.error {
  color: #ff7277;
}
.djnjc-overlay .close,
.djnjc-overlay .close:focus,
.djnjc-overlay .close:active {
  position: absolute;
  right: 3%;
  top: 1.5%;
  font-weight: bold;
  font-size: 15px;
  background-color: #772299;
  color: #fff;
  padding: 5px 8px;
  border-radius: 5px;
  text-decoration: none;
}
.djnjc-overlay .close:hover {
  background-color: #9e47c1;
}
.errors.field-templates li,
.errorlist.nonfield li {
  white-space: pre-line;
  word-break: break-all;
}
.form-row select {
  background-color: #fff;
}
.form-row input[disabled],
.form-row select[disabled] {
  background-color: #f4f4f4;
}

/* hide vpn specific fields by default */
.field-vpn,
.field-auto_cert {
  display: none;
}
#container .help {
  margin-top: 3px;
  font-size: 13px;
}
#container .help a,
#netjsonconfig-hint a,
#netjsonconfig-hint-advancedmode a {
  text-decoration: underline;
  vertical-align: initial;
}
#netjsonconfig-hint,
#netjsonconfig-hint-advancedmode {
  width: auto;
}
#container ul.sortedm2m-items {
  height: auto;
  min-height: auto;
}
#container .sortedm2m-container .help {
  margin-bottom: 20px;
  color: #333;
  font-weight: bold;
}
#template_form #id_tags {
  width: 261px;
}
#device_form #id_model,
#device_form #id_os,
#device_form #id_system {
  width: 610px;
}
#device_form #id_notes {
  height: 42px;
}
#config-group .field-status .help {
  white-space: pre;
  color: #777;
}
div.change-form #device_form div.inline-group.tab-content > fieldset.module > h2,
div.change-form #device_form div.inline-group.tab-content > .tabular > fieldset.module > h2,
div.change-form #device_form > div > fieldset.module.aligned,
div.change-form #device_form > div > div.inline-group {
  display: none;
}
.change-form #device_form div.inline-group.tab-content > fieldset.module > div.inline-related > h3 {
  border-top: 0 none;
  padding: 1em;
}
.change-form
#device_form
div.inline-group.tab-content
> fieldset.module
> div.inline-related:nth-of-type(1)
> h3 {
  margin-top: -1em;
}
.change-form #device_form div.inline-group.tab-content > .tabular {
  margin-top: -1em;
}
ul.tabs {
  margin: 0;
  padding: 0;
  list-style: none;
  font-size: 0;
}
ul.tabs li {
  display: inline-block;
  margin-right: 4px;
}
ul.tabs a,
ul.tabs a:hover,
ul.tabs a:focus {
  display: inline-block;
  padding: 10px 15px;
  color: #333;
  background: #e6e6e6;
  border-radius: 3px;
  border-bottom-right-radius: 0;
  border-bottom-left-radius: 0;
  font-size: 13px;
}
ul.tabs a:hover,
ul.tabs a:focus {
  color: #000;
  background: #cdcdcd;
}
ul.tabs a.current {
  background: #f8f8f8;
  color: #666;
  border: 1px solid rgba(0, 0, 0, 0.1);
  border-bottom: 0 none;
  border-color: rgba(0, 0, 0, 0.25);
  cursor: default;
}
div.tabs-divider {
  margin-top: -4px;
  border-top: 1px solid rgba(0, 0, 0, 0.1);
}
.tab-content {
  display: none;
  padding: 1em 0 0em 0em !important;
}
.tab-content.current {
  display: block !important;
}
.tabs-loading {
  text-align: center;
  padding: 17em 0;
  font-size: 16px;
}
.form-row.field-system_context pre {
  margin: 0;
  padding: 0;
}
.form-row.field-system_context p:first-child {
  margin-top: 0;
}
.form-row.field-system_context p:last-child {
  margin-top: 0;
}
.submit-row .previewlink {
  background: #778898;
}
.submit-row .previewlink:hover,
.submit-row .previewlink:focus {
  background: #576a7c;
}

#system-context{
  overflow: hidden;
}

#system-context div {
  margin-bottom: 5px;
}

.hide-sc{
  height: 182px;
}

button.system-context{
  padding: 6px 12px;
  display: none;
}

button.show-sc{
  display: block;
  margin-top: 10px;
}

@media (max-width: 767px) {
  ul.tabs li {
    display: block;
  }
  ul.tabs a,
  ul.tabs a:hover,
  ul.tabs a:focus {
<<<<<<< HEAD
    display: block;
    border-radius: 0;
    width: 100%;
    padding-left: 0;
    padding-right: 0;
    border: 1px solid rgba(0, 0, 0, 0.1) !important;
    border-radius: 0;
    text-align: center;
  }
  div.tabs-divider {
    display: none;
=======
      display: block;
      width: 100%;
      padding-left: 0;
      padding-right: 0;
      border: 1px solid rgba(0, 0, 0, 0.1) !important;
      border-radius: 0;
      text-align: center;
>>>>>>> 374eccbb
  }
}<|MERGE_RESOLUTION|>--- conflicted
+++ resolved
@@ -300,7 +300,6 @@
   ul.tabs a,
   ul.tabs a:hover,
   ul.tabs a:focus {
-<<<<<<< HEAD
     display: block;
     border-radius: 0;
     width: 100%;
@@ -312,14 +311,5 @@
   }
   div.tabs-divider {
     display: none;
-=======
-      display: block;
-      width: 100%;
-      padding-left: 0;
-      padding-right: 0;
-      border: 1px solid rgba(0, 0, 0, 0.1) !important;
-      border-radius: 0;
-      text-align: center;
->>>>>>> 374eccbb
   }
 }