--- conflicted
+++ resolved
@@ -423,12 +423,9 @@
         js = BaseConfigAdmin.Media.js + ['{0}js/tabs.js'.format(prefix)]
 
     def get_fields(self, request, obj=None):
-<<<<<<< HEAD
-=======
         """
         Do not show readonly fields in add form
         """
->>>>>>> e590bcf9
         fields = list(super().get_fields(request, obj))
         if not obj:
             for field in self.readonly_fields:
