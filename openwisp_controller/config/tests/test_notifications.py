--- conflicted
+++ resolved
@@ -33,15 +33,9 @@
 ):
     app_label = 'config'
     _ZT_SERVICE_REQUESTS = 'openwisp_controller.config.api.zerotier_service.requests'
-<<<<<<< HEAD
-    _ZT_API_TASKS_INFO_LOGGER = 'openwisp_controller.config.tasks.logger.info'
-    _ZT_API_TASKS_WARN_LOGGER = 'openwisp_controller.config.tasks.logger.warn'
-    _ZT_API_TASKS_ERR_LOGGER = 'openwisp_controller.config.tasks.logger.error'
-=======
     _ZT_API_TASKS_INFO_LOGGER = 'openwisp_controller.config.tasks_zerotier.logger.info'
     _ZT_API_TASKS_WARN_LOGGER = 'openwisp_controller.config.tasks_zerotier.logger.warn'
     _ZT_API_TASKS_ERR_LOGGER = 'openwisp_controller.config.tasks_zerotier.logger.error'
->>>>>>> 07b48f74
     # As the locmem cache does not support the redis backend cache.keys() method
     _ZT_API_TASKS_LOCMEM_CACHE_KEYS = f"{settings.CACHES['default']['BACKEND']}.keys"
 
