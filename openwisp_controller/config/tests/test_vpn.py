import json
from unittest import mock

from celery.exceptions import Retry, SoftTimeLimitExceeded
from django.conf import settings
from django.core.exceptions import ValidationError
from django.db.models.signals import post_save
from django.db.utils import IntegrityError
from django.http.response import HttpResponse, HttpResponseNotFound
from django.test import TestCase, TransactionTestCase
from openwisp_ipam.tests import CreateModelsMixin as CreateIpamModelsMixin
from requests.exceptions import ConnectionError, RequestException, Timeout
from swapper import load_model

from openwisp_utils.tests import catch_signal

from ...vpn_backends import OpenVpn
from .. import settings as app_settings
from ..settings import API_TASK_RETRY_OPTIONS
from ..signals import config_modified, vpn_peers_changed, vpn_server_modified
from ..tasks import create_vpn_dh
from .utils import (
    CreateConfigTemplateMixin,
    TestVpnX509Mixin,
    TestVxlanWireguardVpnMixin,
    TestWireguardVpnMixin,
    TestZeroTierVpnMixin,
)

Config = load_model('config', 'Config')
Device = load_model('config', 'Device')
Template = load_model('config', 'Template')
Vpn = load_model('config', 'Vpn')
VpnClient = load_model('config', 'VpnClient')
Ca = load_model('django_x509', 'Ca')
Cert = load_model('django_x509', 'Cert')
Subnet = load_model('openwisp_ipam', 'Subnet')
IpAddress = load_model('openwisp_ipam', 'IpAddress')


class BaseTestVpn(CreateIpamModelsMixin, TestVpnX509Mixin, CreateConfigTemplateMixin):
    maxDiff = None


class TestVpn(BaseTestVpn, TestCase):
    """
    tests for Vpn model
    """

    def test_config_not_none(self):
        v = Vpn(
            name='test',
            host='vpn1.test.com',
            ca=self._create_ca(),
            backend=self._BACKENDS['openvpn'],
            config=None,
            dh=self._dh,
        )
        try:
            v.full_clean()
        except ValidationError:
            pass
        self.assertEqual(v.config, {})

    def test_backend_class(self):
        v = Vpn(
            name='test',
            host='vpn1.test.com',
            ca=self._create_ca(),
            backend=self._BACKENDS['openvpn'],
        )
        self.assertIs(v.backend_class, OpenVpn)

    def test_backend_instance(self):
        v = Vpn(
            name='test',
            host='vpn1.test.com',
            ca=self._create_ca(),
            backend=self._BACKENDS['openvpn'],
            config={},
        )
        self.assertIsInstance(v.backend_instance, OpenVpn)

    def test_validation(self):
        config = {'openvpn': {'invalid': True}}
        v = Vpn(
            name='test',
            host='vpn1.test.com',
            ca=self._create_ca(),
            backend=self._BACKENDS['openvpn'],
            config=config,
        )
        with self.subTest('test invalid openvpn key'):
            with self.assertRaises(ValidationError):
                v.full_clean()

        with self.subTest('test missing openvpn key'):
            del v.backend_instance
            v.config = {'files': []}
            with self.assertRaises(ValidationError):
                v.full_clean()

    def test_json(self):
        v = self._create_vpn()
        self.assertDictEqual(v.json(dict=True), self._vpn_config)

    def test_automatic_cert_creation(self):
        vpn = self._create_vpn()
        self.assertIsNotNone(vpn.cert)
        server_extensions = [
            {'name': 'nsCertType', 'value': 'server', 'critical': False}
        ]
        self.assertEqual(vpn.cert.extensions, server_extensions)

    def test_vpn_client_unique_together(self):
        org = self._get_org()
        vpn = self._create_vpn()
        t = self._create_template(name='vpn-test', type='vpn', vpn=vpn)
        c = self._create_config(organization=org)
        c.templates.add(t)
        # one VpnClient instance has been automatically created
        # now try to create a duplicate
        client = VpnClient(vpn=vpn, config=c, auto_cert=True)
        try:
            client.full_clean()
        except ValidationError as e:
            self.assertIn(
                'with this Config and Vpn already exists', e.message_dict['__all__'][0]
            )
        else:
            self.fail('unique_together clause not triggered')

    def test_vpn_client_auto_cert_deletes_cert(self):
        org = self._get_org()
        vpn = self._create_vpn()
        t = self._create_template(name='vpn-test', type='vpn', vpn=vpn, auto_cert=True)
        c = self._create_config(organization=org)
        c.templates.add(t)
        vpnclient = c.vpnclient_set.first()
        cert_pk = vpnclient.cert.pk
        self.assertEqual(Cert.objects.filter(pk=cert_pk).count(), 1)
        c.delete()
        self.assertEqual(VpnClient.objects.filter(pk=vpnclient.pk).count(), 0)
        self.assertEqual(Cert.objects.filter(pk=cert_pk).count(), 0)

    def test_vpn_client_cert_post_deletes_cert(self):
        org = self._get_org()
        vpn = self._create_vpn()
        t = self._create_template(name='vpn-test', type='vpn', vpn=vpn, auto_cert=True)
        c = self._create_config(organization=org)
        c.templates.add(t)
        vpnclient = c.vpnclient_set.first()
        cert_pk = vpnclient.cert.pk
        self.assertEqual(Cert.objects.filter(pk=cert_pk).count(), 1)
        vpnclient.cert.delete()
        self.assertEqual(VpnClient.objects.filter(pk=vpnclient.pk).count(), 0)
        self.assertEqual(Cert.objects.filter(pk=cert_pk).count(), 0)

    def test_vpn_cert_and_ca_mismatch(self):
        ca = self._create_ca()
        different_ca = self._create_ca(common_name='different-ca')
        cert = Cert(
            name='test-cert-vpn',
            ca=ca,
            key_length='2048',
            digest='sha256',
            country_code='IT',
            state='RM',
            city='Rome',
            organization_name='OpenWISP',
            email='test@test.com',
            common_name='openwisp.org',
        )
        cert.full_clean()
        cert.save()
        vpn = Vpn(
            name='test',
            host='vpn1.test.com',
            ca=different_ca,
            cert=cert,
            backend=self._BACKENDS['openvpn'],
            config=self._vpn_config,
        )
        try:
            vpn.full_clean()
        except ValidationError as e:
            self.assertIn('cert', e.message_dict)
        else:
            self.fail('Mismatch between ca and cert but ValidationError not raised')

    def test_auto_client(self):
        vpn = self._create_vpn()
        auto = vpn.auto_client()
        context_keys = vpn._get_auto_context_keys()
        del context_keys['vpn_host']
        del context_keys['vpn_port']
        for key in context_keys.keys():
            context_keys[key] = '{{%s}}' % context_keys[key]
        control = vpn.backend_class.auto_client(
            host=vpn.host, server=self._vpn_config['openvpn'][0], **context_keys
        )
        control['files'] = [
            {
                'path': context_keys['ca_path'],
                'mode': '0600',
                'contents': context_keys['ca_contents'],
            },
            {
                'path': context_keys['cert_path'],
                'mode': '0600',
                'contents': context_keys['cert_contents'],
            },
            {
                'path': context_keys['key_path'],
                'mode': '0600',
                'contents': context_keys['key_contents'],
            },
        ]
        self.assertDictEqual(auto, control)

    def test_auto_client_auto_cert_False(self):
        vpn = self._create_vpn()
        auto = vpn.auto_client(auto_cert=False)
        context_keys = vpn._get_auto_context_keys()
        del context_keys['vpn_host']
        del context_keys['vpn_port']
        for key in context_keys.keys():
            context_keys[key] = '{{%s}}' % context_keys[key]
        for key in ['cert_path', 'cert_contents', 'key_path', 'key_contents']:
            del context_keys[key]
        control = vpn.backend_class.auto_client(
            host=vpn.host, server=self._vpn_config['openvpn'][0], **context_keys
        )
        control['files'] = [
            {
                'path': context_keys['ca_path'],
                'mode': '0600',
                'contents': context_keys['ca_contents'],
            }
        ]
        self.assertDictEqual(auto, control)

    def test_vpn_client_deletion(self):
        org = self._get_org()
        vpn = self._create_vpn()
        c = self._create_config(organization=org)

        def _assert_vpn_client_cert(cert, vpn_client, cert_ct, vpn_client_ct):
            self.assertEqual(Cert.objects.filter(pk=cert.pk).count(), 1)
            self.assertEqual(VpnClient.objects.filter(pk=vpn_client.pk).count(), 1)
            vpnclient.delete()
            self.assertEqual(Cert.objects.filter(pk=cert.pk).count(), cert_ct)
            self.assertEqual(
                VpnClient.objects.filter(pk=vpn_client.pk).count(), vpn_client_ct
            )

        with self.subTest(
            'Test VpnClient post_delete handler when "auto_cert" field is set to "True"'
        ):
            t = self._create_template(
                name='vpn-test-1', type='vpn', vpn=vpn, auto_cert=True
            )
            c.templates.add(t)
            vpnclient = c.vpnclient_set.first()
            cert = vpnclient.cert
            _assert_vpn_client_cert(cert, vpnclient, 0, 0)

        with self.subTest(
            'Test VpnClient post_delete handler when "auto_cert" field is set to "False"'  # noqa
        ):
            t = self._create_template(
                name='vpn-test-2', type='vpn', vpn=vpn, auto_cert=True
            )
            c.templates.add(t)
            vpnclient = c.vpnclient_set.first()
            cert = vpnclient.cert
            # Set auto_cert field to false
            vpnclient.auto_cert = False
            vpnclient.full_clean()
            vpnclient.save()
            _assert_vpn_client_cert(cert, vpnclient, 1, 0)

    def test_vpn_client_get_common_name(self):
        vpn = self._create_vpn()
        d = self._create_device()
        c = self._create_config(device=d)
        client = VpnClient(vpn=vpn, config=c, auto_cert=True)
        self.assertIn(
            '{mac_address}-{name}'.format(**d.__dict__),
            client._get_common_name(),
        )
        d.name = d.mac_address
        self.assertIn(d.mac_address, client._get_common_name())

    def test_get_auto_context_keys(self):
        vpn = self._create_vpn()
        keys = vpn._get_auto_context_keys()
        pk = vpn.pk.hex
        control = {
            'ca_path': 'ca_path_{0}'.format(pk),
            'ca_contents': 'ca_contents_{0}'.format(pk),
            'cert_path': 'cert_path_{0}'.format(pk),
            'cert_contents': 'cert_contents_{0}'.format(pk),
            'key_path': 'key_path_{0}'.format(pk),
            'key_contents': 'key_contents_{0}'.format(pk),
            'vpn_host': 'vpn_host_{0}'.format(pk),
            'vpn_port': 'vpn_port_{0}'.format(pk),
        }
        self.assertEqual(keys, control)

    @mock.patch.dict(app_settings.CONTEXT, {'vpnserver1': 'vpn.testdomain.com'})
    def test_get_context(self):
        v = self._create_vpn()
        expected = {
            'ca': v.ca.certificate,
            'cert': v.cert.certificate,
            'key': v.cert.private_key,
            'dh': v.dh,
        }
        expected.update(app_settings.CONTEXT)
        self.assertEqual(v.get_context(), expected)
        self.assertNotEqual(v.get_context(), app_settings.CONTEXT)

    @mock.patch('openwisp_controller.config.base.vpn.AbstractVpn.dhparam')
    def test_dh(self, mocked_dhparam):
        mocked_dhparam.return_value = self._dh
        v = self._create_vpn()
        v.dh = None
        v.save()
        self.assertIsNotNone(v.dh)
        self.assertNotEqual(v.dh, '')
        self.assertTrue(v.dh.startswith('-----BEGIN DH PARAMETERS-----'))
        self.assertTrue(v.dh.endswith('-----END DH PARAMETERS-----\n'))

    @mock.patch.dict(app_settings.CONTEXT, {'vpnserver1': 'vpn.testdomain.com'})
    def test_get_context_empty_vpn(self):
        v = Vpn()
        self.assertEqual(v.get_context(), app_settings.CONTEXT)

    def test_key_validator(self):
        v = self._create_vpn()
        v.key = 'key/key'
        with self.assertRaises(ValidationError):
            v.full_clean()
        v.key = 'key.key'
        with self.assertRaises(ValidationError):
            v.full_clean()
        v.key = 'key key'
        with self.assertRaises(ValidationError):
            v.full_clean()
        v.key = self.TEST_KEY
        v.full_clean()

    def test_vpn_with_org(self):
        org = self._get_org()
        vpn = self._create_vpn(organization=org)
        self.assertEqual(vpn.organization_id, org.pk)

    def test_vpn_without_org(self):
        vpn = self._create_vpn()
        self.assertIsNone(vpn.organization)

    def test_vpn_with_shared_ca(self):
        ca = self._create_ca()  # shared CA
        org = self._get_org()
        vpn = self._create_vpn(organization=org, ca=ca)
        self.assertIsNone(ca.organization)
        self.assertEqual(vpn.ca_id, ca.pk)

    def test_vpn_and_ca_different_organization(self):
        org1 = self._get_org()
        ca = self._create_ca(organization=org1)
        org2 = self._create_org(name='test org2', slug='test-org2')
        try:
            self._create_vpn(ca=ca, organization=org2)
        except ValidationError as e:
            self.assertIn('organization', e.message_dict)
            self.assertIn('related CA match', e.message_dict['organization'][0])
        else:
            self.fail('ValidationError not raised')

    def test_vpn_and_cert_different_organization(self):
        org1 = self._get_org()
        # shared CA
        ca = self._create_ca()
        # org1 specific cert
        cert = self._create_cert(ca=ca, organization=org1)
        org2 = self._create_org(name='test org2', slug='test-org2')
        try:
            self._create_vpn(ca=ca, cert=cert, organization=org2)
        except ValidationError as e:
            self.assertIn('organization', e.message_dict)
            self.assertIn(
                'related certificate match', e.message_dict['organization'][0]
            )
        else:
            self.fail('ValidationError not raised')

    def test_auto_create_cert_with_long_device_name(self):
        device_name = 'abcdifghijklmnopqrstuvwxyz12345678901234567890'
        org = self._create_org(name='org1')
        vpn = self._create_vpn(organization=org)
        d = self._create_device(organization=org, name=device_name)
        c = self._create_config(device=d)
        client = VpnClient(vpn=vpn, config=c, auto_cert=True)
        client.full_clean()
        client.save()
        # The last 9 characters gets truncated and replaced with unique id
        self.assertIn(
            '{mac_address}-{name}'.format(**d.__dict__)[:-9], client._get_common_name()
        )
        self.assertEqual(len(client._get_common_name()), 64)
        cert = Cert.objects.filter(organization=org, name=device_name)
        self.assertEqual(cert.count(), 1)
        self.assertEqual(cert.first().common_name[:-9], client._get_common_name()[:-9])

    @mock.patch.object(Vpn, 'dhparam', side_effect=SoftTimeLimitExceeded)
    def test_update_vpn_dh_timeout(self, dhparam):
        vpn = self._create_vpn(dh='')
        with mock.patch('logging.Logger.error') as mocked_logger:
            create_vpn_dh.delay(vpn.pk)
            mocked_logger.assert_called_once()
        dhparam.assert_called_once()

    def test_vpn_get_system_context(self):
        vpn = self._create_vpn()
        self.assertEqual(vpn.get_system_context(), vpn.get_context())

    def test_vpn_name_unique_validation(self):
        org = self._get_org()
        vpn1 = self._create_vpn(name='test', organization=org)
        self.assertEqual(vpn1.name, 'test')
        org2 = self._create_org(name='test org2', slug='test-org2')

        with self.subTest('vpn of other org can have the same name'):
            try:
                vpn2 = self._create_vpn(name='test', organization=org2)
            except Exception as e:
                self.fail(f'Unexpected exception: {e}')
            self.assertEqual(vpn2.name, 'test')

        with self.subTest('vpn of shared org cannot have the same name'):
            with self.assertRaises(ValidationError) as context_manager:
                self._create_vpn(name='test', organization=None)
            message_dict = context_manager.exception.message_dict
            self.assertIn('name', message_dict)
            self.assertIn(
                'There is already a vpn of another organization',
                message_dict['name'][0],
            )

        with self.subTest('new vpn of org cannot have the same name as shared vpn'):
            shared = self._create_vpn(name='new', organization=None)
            with self.assertRaises(ValidationError) as context_manager:
                self._create_vpn(name='new', organization=org2)
            message_dict = context_manager.exception.message_dict
            self.assertIn('name', message_dict)
            self.assertIn(
                'There is already another shared vpn', message_dict['name'][0]
            )

        with self.subTest('ensure object itself is excluded'):
            try:
                shared.full_clean()
            except Exception as e:
                self.fail(f'Unexpected exception {e}')

        with self.subTest('cannot have two shared vpns with same name'):
            with self.assertRaises(ValidationError) as context_manager:
                self._create_vpn(name='new', organization=None)
            message_dict = context_manager.exception.message_dict
            self.assertIn('name', message_dict)

    def test_is_backend_type(self):
        vpn = Vpn(backend=self._BACKENDS['openvpn'])
        self.assertTrue(vpn._is_backend_type('openvpn'))
        vpn.backend = self._BACKENDS['wireguard']
        self.assertTrue(vpn._is_backend_type('wireguard'))
        self.assertFalse(vpn._is_backend_type('openvpn'))

    def test_cert_validation(self):
        with self.subTest('test certs required case'):
            with self.assertRaises(ValidationError) as context_manager:
                self._create_vpn(ca=None)
            message_dict = context_manager.exception.message_dict
            self.assertIn('ca', message_dict)
            self.assertIn('CA is required with this VPN backend', message_dict['ca'])


class TestVpnTransaction(BaseTestVpn, TestWireguardVpnMixin, TransactionTestCase):
    @mock.patch.object(create_vpn_dh, 'delay')
    def test_create_vpn_dh_with_vpn_create(self, delay):
        vpn = self._create_vpn(dh='')
        delay.assert_called_once_with(vpn.pk)

    @mock.patch.object(create_vpn_dh, 'delay')
    def test_placeholder_dh_set(self, delay):
        self._create_vpn(dh='', host='localhost')
        vpn = Vpn.objects.get(host='localhost')
        self.assertEqual(vpn.dh, Vpn._placeholder_dh)
        delay.assert_called_once_with(vpn.pk)

    @mock.patch.object(Vpn, 'dhparam')
    def test_update_vpn_dh(self, dhparam):
        dhparam.return_value = self._dh
        vpn = self._create_vpn(dh='')
        vpn.refresh_from_db()
        self.assertNotEqual(vpn.dh, Vpn._placeholder_dh)
        dhparam.assert_called_once()

    def test_vpn_server_change_invalidates_device_cache(self):
        device, vpn, template = self._create_wireguard_vpn_template()
        with catch_signal(
            vpn_server_modified
        ) as mocked_vpn_server_modified, catch_signal(
            config_modified
        ) as mocked_config_modified:
            vpn.host = 'localhost'
            vpn.save(update_fields=['host'])
        mocked_vpn_server_modified.assert_called_once_with(
            signal=vpn_server_modified, sender=Vpn, instance=vpn
        )
        mocked_config_modified.assert_called_once_with(
            signal=config_modified,
            sender=Config,
            instance=device.config,
            previous_status='modified',
            action='related_template_changed',
            config=device.config,
            device=device,
        )


class TestWireguard(BaseTestVpn, TestWireguardVpnMixin, TestCase):
    def test_wireguard_config_creation(self):
        vpn = self._create_wireguard_vpn()

        with self.subTest('test key generation'):
            self.assertIsNotNone(vpn.public_key)
            self.assertEqual(len(vpn.public_key), 44)
            self.assertIsNotNone(vpn.private_key)
            self.assertEqual(len(vpn.private_key), 44)

        with self.subTest('test context'):
            context = vpn.get_context()
            self.assertEqual(context['public_key'], vpn.public_key)
            self.assertEqual(context['private_key'], vpn.private_key)
            self.assertEqual(context['subnet'], str(vpn.subnet.subnet))
            self.assertEqual(
                context['subnet_prefixlen'], str(vpn.subnet.subnet.prefixlen)
            )
            self.assertEqual(context['ip_address'], vpn.ip.ip_address)

        with self.subTest('test context keys'):
            context_keys = vpn._get_auto_context_keys()
            self.assertIn('public_key', context_keys)
            self.assertIn('ip_address', context_keys)
            self.assertIn('server_ip_address', context_keys)
            self.assertIn('server_ip_network', context_keys)

    def test_auto_cert_false(self):
        device, vpn, template = self._create_wireguard_vpn_template(auto_cert=False)
        vpnclient_qs = device.config.vpnclient_set
        self.assertEqual(vpnclient_qs.count(), 1)
        self.assertEqual(IpAddress.objects.count(), 1)
        vpnclient = vpnclient_qs.first()
        self.assertEqual(vpnclient.private_key, '')
        self.assertEqual(vpnclient.public_key, '')

    def test_ip_deleted_when_vpnclient_deleted(self):
        device, vpn, template = self._create_wireguard_vpn_template()
        self.assertEqual(IpAddress.objects.count(), 2)
        vpnclient_qs = device.config.vpnclient_set
        self.assertEqual(vpnclient_qs.count(), 1)
        vpnclient_qs.first().delete()
        self.assertEqual(IpAddress.objects.count(), 1)

    def test_ip_deleted_when_device_deleted(self):
        device, vpn, template = self._create_wireguard_vpn_template()
        self.assertEqual(device.config.vpnclient_set.count(), 1)
        device.delete()
        self.assertEqual(IpAddress.objects.count(), 1)

    def test_delete_vpnclient_ip(self):
        device, vpn, template = self._create_wireguard_vpn_template()
        self.assertEqual(device.config.vpnclient_set.count(), 1)
        vpnclient = device.config.vpnclient_set.first()
        vpnclient.ip.delete()
        self.assertEqual(device.config.vpnclient_set.count(), 1)
        self.assertEqual(IpAddress.objects.count(), 1)

    def test_ip_within_subnet(self):
        org = self._get_org()
        subnet1 = self._create_subnet(subnet='10.0.1.0/24', organization=org)
        subnet2 = self._create_subnet(subnet='10.0.2.0/24', organization=org)
        ip_subnet2 = subnet2.request_ip()
        with self.assertRaises(ValidationError) as context_manager:
            self._create_wireguard_vpn(organization=org, subnet=subnet1, ip=ip_subnet2)
        message_dict = context_manager.exception.message_dict
        self.assertIn('ip', message_dict)
        self.assertIn(
            'VPN IP address must be within the VPN subnet', message_dict['ip']
        )

    def test_wireguard_schema(self):
        with self.subTest('wireguard schema shall be valid'):
            with self.assertRaises(ValidationError) as context_manager:
                self._create_wireguard_vpn(config={'wireguard': []})
            self.assertIn(
                'Invalid configuration triggered by "#/wireguard"',
                str(context_manager.exception),
            )
            # delete subnet created for previous assertion
            Subnet.objects.all().delete()

        with self.subTest('wireguard property shall be present'):
            with self.assertRaises(ValidationError) as context_manager:
                self._create_wireguard_vpn(config={})
            self.assertIn('wireguard', str(context_manager.exception))
            self.assertIn('is a required property', str(context_manager.exception))

    def test_auto_client(self):
        device, vpn, template = self._create_wireguard_vpn_template()
        auto = vpn.auto_client(template_backend_class=template.backend_class)
        context_keys = vpn._get_auto_context_keys()
        for key in context_keys.keys():
            context_keys[key] = '{{%s}}' % context_keys[key]
        expected = template.backend_class.wireguard_auto_client(
            host=context_keys['vpn_host'],
            server=self._vpn_config['wireguard'][0],
            **context_keys,
        )
        self.assertEqual(auto, expected)

    def test_change_vpn_backend(self):
        vpn = self._create_vpn(name='new', backend=self._BACKENDS['openvpn'])
        subnet = self._create_subnet(
            name='wireguard', subnet='10.0.0.0/16', organization=vpn.organization
        )
        ca = vpn.ca

        vpn.backend = self._BACKENDS['wireguard']
        vpn.subnet = subnet
        vpn.full_clean()
        vpn.save()
        self.assertEqual(vpn.ca, None)
        self.assertEqual(vpn.cert, None)
        self.assertEqual(vpn.subnet, subnet)
        self.assertNotEqual(vpn.ip, None)

        vpn.backend = self._BACKENDS['openvpn']
        vpn.ca = ca
        vpn.full_clean()
        vpn.save()
        self.assertEqual(vpn.public_key, '')
        self.assertEqual(vpn.private_key, '')
        self.assertEqual(vpn.subnet, subnet)
        self.assertNotEqual(vpn.ip, None)

    def test_wireguard_vpn_without_subnet(self):
        with self.assertRaises(ValidationError) as context_manager:
            self._create_wireguard_vpn(subnet=None)
        expected_error_dict = {'subnet': ['Subnet is required for this VPN backend.']}
        self.assertEqual(expected_error_dict, context_manager.exception.message_dict)

    def test_change_vpn_backend_with_vpnclient(self):
        vpn = self._create_vpn(name='new', backend=self._BACKENDS['openvpn'])
        subnet = self._create_subnet(
            name='wireguard', subnet='10.0.0.0/16', organization=vpn.organization
        )
        template = self._create_template(name='VPN', type='vpn', vpn=vpn)
        config = self._create_config(organization=self._get_org())
        config.templates.add(template)
        self.assertEqual(VpnClient.objects.count(), 1)

        with self.subTest(
            'Test validation error is not raised when backend is unchanged'
        ):
            try:
                vpn.full_clean()
            except ValidationError as error:
                self.fail(f'Unexpected ValidationError: {error}')

        with self.subTest('Test validation error is raised when backend is changed'):
            with self.assertRaises(ValidationError) as context_manager:
                vpn.backend = self._BACKENDS['wireguard']
                vpn.subnet = subnet
                vpn.full_clean()
            expected_error_dict = {
                'backend': [
                    'Backend cannot be changed because the VPN is currently in use.'
                ]
            }
            self.assertDictEqual(
                context_manager.exception.message_dict, expected_error_dict
            )


class TestWireguardTransaction(BaseTestVpn, TestWireguardVpnMixin, TransactionTestCase):
    def test_auto_peer_configuration(self):
        self.assertEqual(IpAddress.objects.count(), 0)
        device, vpn, template = self._create_wireguard_vpn_template()
        vpnclient_qs = device.config.vpnclient_set
        self.assertEqual(vpnclient_qs.count(), 1)
        self.assertEqual(IpAddress.objects.count(), 2)

        with self.subTest('caching'):
            with self.assertNumQueries(0):
                vpn_config = vpn.get_config()['wireguard'][0]

        self.assertEqual(len(vpn_config.get('peers', [])), 1)
        self.assertEqual(
            vpn_config['peers'][0],
            {
                'public_key': vpnclient_qs.first().public_key,
                'allowed_ips': '10.0.0.2/32',
            },
        )

        with self.subTest('test VPN related device context'):
            context = device.get_context()
            pk = vpn.pk.hex
            self.assertEqual(context[f'vpn_host_{pk}'], vpn.host)
            self.assertEqual(context[f'ip_address_{pk}'], '10.0.0.2')
            self.assertEqual(context[f'server_ip_address_{pk}'], '10.0.0.1')
            self.assertEqual(context[f'server_ip_network_{pk}'], '10.0.0.1/32')
            self.assertEqual(context[f'vpn_subnet_{pk}'], '10.0.0.0/16')
            self.assertEqual(context[f'public_key_{pk}'], vpn.public_key)

        with self.subTest('cache update when a new peer is added'):
            device2 = self._create_device_config(
                device_opts={
                    'name': 'test2',
                    'mac_address': '11:11:22:33:44:55',
                    'organization': device.organization,
                }
            )
            device2.config.templates.add(template)
            # cache is invalidated and updated, hence no queries expected
            with self.assertNumQueries(0):
                vpn_config = vpn.get_config()['wireguard'][0]
            self.assertEqual(len(vpn_config.get('peers', [])), 2)

        with self.subTest('cache updated when a new peer is deleted'):
            device2.delete()
            # cache is invalidated but not updated
            # hence we expect queries to be generated
            with self.assertNumQueries(1):
                vpn_config = vpn.get_config()['wireguard'][0]
            self.assertEqual(len(vpn_config.get('peers', [])), 1)

        with self.subTest('other config options not affected by cache'):
            vpn.config['wireguard'][0]['name'] = 'wg2'
            vpn.config['wireguard'][0]['port'] = 51821
            with self.assertNumQueries(0):
                config = vpn.get_config()
            self.assertEqual(config['wireguard'][0]['name'], 'wg2')
            self.assertEqual(config['wireguard'][0]['port'], 51821)

    def test_update_vpn_server_configuration(self):
        device, vpn, template = self._create_wireguard_vpn_template()
        vpn_client = device.config.vpnclient_set.first()
        vpn.save()
        with self.subTest('Webhook endpoint and authentication endpoint is absent'):
            with mock.patch('logging.Logger.info') as mocked_logger:
                post_save.send(
                    instance=vpn_client, sender=vpn_client._meta.model, created=False
                )
                mocked_logger.assert_called_once_with(
                    f'Cannot update configuration of {vpn.name} VPN server, '
                    'webhook endpoint and authentication token are empty.'
                )

        with self.subTest('Webhook endpoint and authentication endpoint is present'):
            vpn.webhook_endpoint = 'https://example.com'
            vpn.auth_token = 'super-secret-token'
            vpn.save()
            vpn_client.refresh_from_db()

            with mock.patch(
                'openwisp_controller.config.tasks.logger.info'
            ) as mocked_logger, mock.patch(
                'requests.post', return_value=HttpResponse()
            ):
                post_save.send(
                    instance=vpn_client, sender=vpn_client._meta.model, created=False
                )
                mocked_logger.assert_called_once_with(
                    f'Triggered update webhook of VPN Server UUID: {vpn.pk}'
                )

            with mock.patch('logging.Logger.error') as mocked_logger, mock.patch(
                'requests.post', return_value=HttpResponseNotFound()
            ):
                post_save.send(
                    instance=vpn_client, sender=vpn_client._meta.model, created=False
                )
                mocked_logger.assert_called_once_with(
                    'Failed to update VPN Server configuration. '
                    f'Response status code: 404, VPN Server UUID: {vpn.pk}'
                )

    def test_vpn_peers_changed(self):
        with self.subTest('VpnClient created'):
            with catch_signal(vpn_peers_changed) as handler:
                device, vpn, template = self._create_wireguard_vpn_template()
                handler.assert_called_once()

        with self.subTest('VpnClient deleted'):
            with catch_signal(vpn_peers_changed) as handler:
                device.config.templates.remove(template)
                handler.assert_called_once()


class TestVxlan(BaseTestVpn, TestVxlanWireguardVpnMixin, TestCase):
    def test_vxlan_config_creation(self):
        tunnel, subnet = self._create_vxlan_tunnel()
        with self.subTest('vni 1'):
            d1 = self._create_device()
            c1 = self._create_config(device=d1)
            client = VpnClient(vpn=tunnel, config=c1, auto_cert=True)
            client.full_clean()
            client.save()
            client.refresh_from_db()
            self.assertEqual(client.vni, 1)

        with self.subTest('vni 2'):
            d2 = self._create_device(name='d2', mac_address='16:DB:7F:E8:50:01')
            c2 = self._create_config(device=d2)
            client = VpnClient(vpn=tunnel, config=c2, auto_cert=True)
            client.full_clean()
            client.save()
            client.refresh_from_db()
            self.assertEqual(client.vni, 2)

        with self.subTest('test context keys'):
            context_keys = tunnel._get_auto_context_keys()
            self.assertIn('vni', context_keys)

        with self.subTest('test VPN related device context'):
            context = d1.get_context()
            pk = tunnel.pk.hex
            self.assertEqual(context[f'vpn_host_{pk}'], tunnel.host)
            self.assertEqual(context[f'ip_address_{pk}'], '10.0.0.2')
            self.assertEqual(context[f'server_ip_address_{pk}'], '10.0.0.1')
            self.assertEqual(context[f'server_ip_network_{pk}'], '10.0.0.1/32')
            self.assertEqual(context[f'vpn_subnet_{pk}'], '10.0.0.0/16')
            self.assertEqual(context[f'vni_{pk}'], '1')

        with self.subTest('auto_cert=False'):
            d3 = self._create_device(name='d3', mac_address='16:DB:7F:E8:50:03')
            c3 = self._create_config(device=d3)
            client = VpnClient(vpn=tunnel, config=c3, auto_cert=False)
            client.full_clean()
            client.save()
            client.refresh_from_db()
            self.assertEqual(client.vni, None)

    def test_duplicate_vxlan_tunnels_same_vni(self):
        tunnel, subnet = self._create_vxlan_tunnel()
        d1 = self._create_device()
        c1 = self._create_config(device=d1)
        client = VpnClient(vpn=tunnel, config=c1, vni=1)
        client.full_clean()
        client.save()
        with self.subTest('Test server configuration does not define VNI'):
            d2 = self._create_device(name='d2', mac_address='16:DB:7F:E8:50:01')
            c2 = self._create_config(device=d2)
            client = VpnClient(vpn=tunnel, config=c2, vni=1)
            with self.assertRaises(ValidationError) as context_manager:
                client.full_clean()
            message_dict = context_manager.exception.message_dict
            self.assertIn('__all__', message_dict)
            self.assertEqual(
                message_dict['__all__'],
                ['VPN client with this Vpn and Vni already exists.'],
            )

        with self.subTest('Test server configuration defines VNI'):
            tunnel.config['vxlan'] = [{'interface': 'vxlan1', 'vni': 1}]
            tunnel.full_clean()
            tunnel.save()
            client = VpnClient(vpn=tunnel, config=c2, vni=1)
            client.full_clean()
            client.save()

    def test_vxlan_schema(self):
        with self.assertRaises(ValidationError) as context_manager:
            self._create_vxlan_tunnel(config={'wireguard': []})
            self.assertIn(
                'Invalid configuration triggered by "#/wireguard"',
                str(context_manager.exception),
            )
        with self.assertRaises(ValidationError) as context_manager:
            self._create_vxlan_tunnel(config={})
            self.assertIn(
                'Invalid configuration triggered by "#/wireguard"',
                str(context_manager.exception),
            )

    def test_auto_client(self):
        device, vpn, template = self._create_vxlan_vpn_template()
        auto = vpn.auto_client(template_backend_class=template.backend_class)
        context_keys = vpn._get_auto_context_keys()
        for key in context_keys.keys():
            context_keys[key] = '{{%s}}' % context_keys[key]
        expected = template.backend_class.vxlan_wireguard_auto_client(
            host=context_keys['vpn_host'],
            server=self._vpn_config['wireguard'][0],
            **context_keys,
        )
        self.assertEqual(auto, expected)


class TestVxlanTransaction(
    BaseTestVpn, TestVxlanWireguardVpnMixin, TransactionTestCase
):
    def test_auto_peer_configuration(self):
        self.assertEqual(IpAddress.objects.count(), 0)
        device, vpn, template = self._create_vxlan_vpn_template()
        vpnclient_qs = device.config.vpnclient_set
        self.assertEqual(vpnclient_qs.count(), 1)
        self.assertEqual(IpAddress.objects.count(), 2)

        with self.subTest('caching'):
            with self.assertNumQueries(0):
                config = vpn.get_config()

        self.assertEqual(len(config['files']), 1)
        peers = json.loads(config['files'][0]['contents'])
        self.assertIsInstance(peers, list)
        self.assertEqual(len(peers), 1)
        self.assertEqual(
            peers[0],
            {'vni': vpnclient_qs.first().vni, 'remote': '10.0.0.2'},
        )

        with self.subTest('cache update when a new peer is added'):
            device2 = self._create_device_config(
                device_opts={
                    'name': 'test2',
                    'mac_address': '11:11:22:33:44:55',
                    'organization': device.organization,
                }
            )
            device2.config.templates.add(template)
            # cache is invalidated and updated, hence no queries expected
            with self.assertNumQueries(0):
                config = vpn.get_config()
            peers = json.loads(config['files'][0]['contents'])
            self.assertEqual(len(peers), 2)

        with self.subTest('cache updated when a new peer is deleted'):
            device2.delete()
            # cache is invalidated but not updated
            # hence we expect queries to be generated
            with self.assertNumQueries(2):
                config = vpn.get_config()
            peers = json.loads(config['files'][0]['contents'])
            self.assertEqual(len(peers), 1)

        with self.subTest('other config options not affected by cache'):
            vpn.config['wireguard'][0]['name'] = 'wg2'
            vpn.config['wireguard'][0]['port'] = 51821
            with self.assertNumQueries(0):
                config = vpn.get_config()
            self.assertEqual(config['wireguard'][0]['name'], 'wg2')
            self.assertEqual(config['wireguard'][0]['port'], 51821)

<<<<<<< HEAD

class TestZeroTier(BaseTestVpn, TestZeroTierVpnMixin, TestCase):
    _ZT_SERVICE_REQUESTS = 'openwisp_controller.config.api.zerotier_service.requests'

    @mock.patch(_ZT_SERVICE_REQUESTS)
    def test_zerotier_config_creation(self, mock_requests):
        mock_requests.get.side_effect = [
            # For node status
            self._get_mock_response(200, response=self._TEST_ZT_NODE_CONFIG)
        ]
        mock_requests.post.side_effect = [
            # For create network
            self._get_mock_response(200)
        ]
        vpn = self._create_zerotier_vpn()

        with self.subTest('test context'):
            context = vpn.get_context()
            self.assertEqual(context['subnet'], str(vpn.subnet.subnet))
            self.assertEqual(
                context['subnet_prefixlen'], str(vpn.subnet.subnet.prefixlen)
            )
            self.assertEqual(context['ip_address'], vpn.ip.ip_address)
            # Make sure zerotier network related context keys are present
            self.assertEqual(context['node_id'], vpn.node_id)
            self.assertEqual(context['network_id'], vpn.network_id)

        with self.subTest('test context keys'):
            context_keys = vpn._get_auto_context_keys()
            self.assertIn('vpn_host', context_keys)
            self.assertIn('vpn_port', context_keys)
            self.assertIn('ip_address', context_keys)
            self.assertIn('server_ip_address', context_keys)
            self.assertIn('server_ip_network', context_keys)
            # Make sure zerotier network related context keys are present
            self.assertIn('node_id', context_keys)
            self.assertIn('network_id', context_keys)
            self.assertIn('network_name', context_keys)

    @mock.patch(_ZT_SERVICE_REQUESTS)
    def test_zerotier_creation_error(self, mock_requests):
        mock_requests.get.side_effect = [
            # For node status
            self._get_mock_response(200, response=self._TEST_ZT_NODE_CONFIG)
        ]
        mock_requests.post.side_effect = [
            # For create network
            # (internal server error)
            self._get_mock_response(500, response={}, exc=RequestException)
        ]
        expected_error = 'Failed to create ZeroTier network, Error: '
        with self.assertRaises(ValidationError) as context_manager:
            self._create_zerotier_vpn()
        # Make sure zt vpn server is not created
        self.assertEqual(Vpn.objects.count(), 0)
        self.assertIn(expected_error, str(context_manager.exception))

    def test_zerotier_schema(self):
        with self.subTest('zerotier schema shall be valid'):
            with self.assertRaises(ValidationError) as context_manager:
                self._create_zerotier_vpn(config={'zerotier': []})
            self.assertIn(
                'Invalid configuration triggered by "#/zerotier"',
                str(context_manager.exception),
            )
        # Delete subnet created for previous assertion
        Subnet.objects.all().delete()

        with self.subTest('zerotier property shall be present'):
            with self.assertRaises(ValidationError) as context_manager:
                self._create_zerotier_vpn(config={})
            self.assertIn('zerotier', str(context_manager.exception))
            self.assertIn('is a required property', str(context_manager.exception))

    @mock.patch(_ZT_SERVICE_REQUESTS)
    def test_zerotier_auto_client(self, mock_requests):
        mock_requests.get.side_effect = [
            # For node status
            self._get_mock_response(200, response=self._TEST_ZT_NODE_CONFIG)
        ]
        mock_requests.post.side_effect = [
            # For create network
            self._get_mock_response(200)
        ]
        device, vpn, template = self._create_zerotier_vpn_template()
        auto = vpn.auto_client(template_backend_class=template.backend_class)
        context_keys = vpn._get_auto_context_keys()
        for key in context_keys.keys():
            context_keys[key] = '{{%s}}' % context_keys[key]
        expected = template.backend_class.zerotier_auto_client(
            name=vpn.name,
            nwid=[vpn.network_id],
        )
        self.assertEqual(auto, expected)

    @mock.patch(_ZT_SERVICE_REQUESTS)
    def test_zerotier_change_vpn_backend(self, mock_requests):
        mock_requests.get.side_effect = [
            # For node status
            self._get_mock_response(200, response=self._TEST_ZT_NODE_CONFIG)
        ]
        mock_requests.post.side_effect = [
            # For create network
            self._get_mock_response(200)
        ]
        vpn = self._create_vpn(name='new', backend=self._BACKENDS['openvpn'])
        subnet = self._create_subnet(
            name='test-zerotier-subnet',
            subnet='10.0.0.0/16',
            organization=vpn.organization,
        )
        ca = vpn.ca

        vpn.backend = self._BACKENDS['zerotier']
        vpn.subnet = subnet
        vpn.config = {
            'zerotier': [
                {
                    'private': True,
                    'enableBroadcast': True,
                    'mtu': 2800,
                    'multicastLimit': 32,
                }
            ]
        }
        vpn.auth_token = 'test_auth_token'
        vpn.full_clean()
        vpn.save()
        self.assertEqual(vpn.ca, None)
        self.assertEqual(vpn.cert, None)
        self.assertEqual(vpn.subnet, subnet)
        self.assertNotEqual(vpn.ip, None)

        vpn.backend = self._BACKENDS['openvpn']
        vpn.ca = ca
        vpn.full_clean()
        vpn.save()
        self.assertEqual(vpn.public_key, '')
        self.assertEqual(vpn.private_key, '')
        self.assertEqual(vpn.subnet, subnet)
        self.assertNotEqual(vpn.ip, None)

    def test_zerotier_vpn_without_subnet(self):
        with self.assertRaises(ValidationError) as context_manager:
            self._create_zerotier_vpn(subnet=None)
        expected_error_dict = {'subnet': ['Subnet is required for this VPN backend.']}
        self.assertEqual(expected_error_dict, context_manager.exception.message_dict)

    def test_zerotier_vpn_without_auth_token(self):
        with self.assertRaises(ValidationError) as context_manager:
            self._create_zerotier_vpn(auth_token=None)
        expected_error_dict = {
            'auth_token': ['Auth token is required for this VPN backend']
        }
        self.assertEqual(expected_error_dict, context_manager.exception.message_dict)

    @mock.patch(_ZT_SERVICE_REQUESTS)
    def test_zerotier_vpn_host_validation(self, mock_requests):
        with self.subTest('Test host connection error'):
            # node status (connection error)
            mock_requests.get.side_effect = ConnectionError()
            with self.assertRaises(ValidationError) as context_manager:
                self._create_zerotier_vpn()
            expected_error_dict = {
                'host': ['Failed to connect to the ZeroTier controller, Error: ']
            }
            self.assertEqual(
                expected_error_dict, context_manager.exception.message_dict
            )
        mock_requests.reset_mock()
        # Delete subnet created for previous assertion
        Subnet.objects.all().delete()

        with self.subTest('Test host timeout error'):
            # node status (timeout error)
            mock_requests.get.side_effect = Timeout()
            with self.assertRaises(ValidationError) as context_manager:
                self._create_zerotier_vpn()
            expected_error_dict = {
                'host': ['Failed to connect to the ZeroTier controller, Error: ']
            }
            self.assertEqual(
                expected_error_dict, context_manager.exception.message_dict
            )
        mock_requests.reset_mock()
        Subnet.objects.all().delete()

        with self.subTest('Test auth token unauthorized error'):
            mock_requests.get.side_effect = [self._get_mock_response(401, response={})]
            with self.assertRaises(ValidationError) as context_manager:
                self._create_zerotier_vpn()
            expected_error_dict = {
                'auth_token': [
                    (
                        'Authorization failed for ZeroTier controller, '
                        'ensure you are using the correct authorization token'
                    )
                ]
            }
            self.assertEqual(
                expected_error_dict, context_manager.exception.message_dict
            )
        mock_requests.reset_mock()
        Subnet.objects.all().delete()

        with self.subTest('Test for any other request errors'):
            # node status (internal server error)
            mock_requests.get.side_effect = [
                self._get_mock_response(500, response={}, err='Internal Server Error')
            ]
            with self.assertRaises(ValidationError) as context_manager:
                self._create_zerotier_vpn()
            expected_error_dict = {
                'host': [
                    (
                        'Failed to connect to the ZeroTier controller, '
                        'ensure you are using the correct hostname '
                        '(error: Internal Server Error, status code: 500)'
                    )
                ]
            }
            self.assertEqual(
                expected_error_dict, context_manager.exception.message_dict
            )

    def test_zerotier_change_vpn_backend_with_vpnclient(self):
        vpn = self._create_vpn(name='new', backend=self._BACKENDS['openvpn'])
        subnet = self._create_subnet(
            name='zerotier', subnet='10.0.0.0/16', organization=vpn.organization
        )
        template = self._create_template(name='VPN', type='vpn', vpn=vpn)
        config = self._create_config(organization=self._get_org())
        config.templates.add(template)
        self.assertEqual(VpnClient.objects.count(), 1)

        with self.subTest(
            'Test validation error is not raised when backend is unchanged'
        ):
            try:
                vpn.full_clean()
            except ValidationError as error:
                self.fail(f'Unexpected ValidationError: {error}')

        with self.subTest('Test validation error is raised when backend is changed'):
            with self.assertRaises(ValidationError) as context_manager:
                vpn.backend = self._BACKENDS['zerotier']
                vpn.subnet = subnet
                vpn.full_clean()
            expected_error_dict = {
                'backend': [
                    'Backend cannot be changed because the VPN is currently in use.'
                ]
            }
            self.assertDictEqual(
                context_manager.exception.message_dict, expected_error_dict
            )


class TestZeroTierTransaction(BaseTestVpn, TestZeroTierVpnMixin, TransactionTestCase):
    _ZT_SERVICE_REQUESTS = 'openwisp_controller.config.api.zerotier_service.requests'
    _ZT_API_TASKS_INFO_LOGGER = 'openwisp_controller.config.tasks.logger.info'
    _ZT_API_TASKS_WARN_LOGGER = 'openwisp_controller.config.tasks.logger.warn'
    _ZT_API_TASKS_ERR_LOGGER = 'openwisp_controller.config.tasks.logger.error'
    # As the locmem cache does not support the redis backend cache.keys() method
    _ZT_API_TASKS_LOCMEM_CACHE_KEYS = f"{settings.CACHES['default']['BACKEND']}.keys"

    @mock.patch(_ZT_SERVICE_REQUESTS)
    def test_zerotier_auto_clients_configuration(self, mock_requests):
        # We are testing zerotier transactions
        # using `mock_requests` calls, this includes
        # background tasks that execute on commit
        # such as `join_network`,`update_network`, `delete_network`, etc

        mock_requests.get.side_effect = [
            # For node status
            self._get_mock_response(200, response=self._TEST_ZT_NODE_CONFIG)
        ]
        mock_requests.post.side_effect = [
            # For create network
            self._get_mock_response(200),
            # For controller network join
            self._get_mock_response(200),
            # For controller auth and ip assignment
            self._get_mock_response(200),
        ]
        self.assertEqual(IpAddress.objects.count(), 0)
        device, vpn, template = self._create_zerotier_vpn_template()
        vpnclient_qs = device.config.vpnclient_set
        self.assertEqual(vpnclient_qs.count(), 1)
        self.assertEqual(IpAddress.objects.count(), 2)

        with self.subTest('Test zerotier vpn related device context'):
            context = device.get_context()
            pk = vpn.pk.hex
            self.assertEqual(context[f'vpn_host_{pk}'], vpn.host)
            self.assertEqual(context[f'ip_address_{pk}'], '10.0.0.2')
            self.assertEqual(context[f'server_ip_address_{pk}'], '10.0.0.1')
            self.assertEqual(context[f'server_ip_network_{pk}'], '10.0.0.1/32')
            self.assertEqual(context[f'vpn_subnet_{pk}'], '10.0.0.0/16')
            self.assertEqual(
                context[f'node_id_{pk}'], self._TEST_ZT_NODE_CONFIG['address']
            )
            self.assertEqual(
                context[f'network_id_{pk}'], self._TEST_ZT_NETWORK_CONFIG['id']
            )
            self.assertEqual(
                context[f'network_name_{pk}'], self._TEST_ZT_NETWORK_CONFIG['name']
            )

    @mock.patch(_ZT_API_TASKS_ERR_LOGGER)
    @mock.patch(_ZT_API_TASKS_WARN_LOGGER)
    @mock.patch(_ZT_API_TASKS_INFO_LOGGER)
    @mock.patch(_ZT_SERVICE_REQUESTS)
    def test_zerotier_update_vpn_server_configuration(
        self, mock_requests, mock_info, mock_warn, mock_error
    ):
        mock_requests.get.side_effect = [
            # For node status
            self._get_mock_response(200, response=self._TEST_ZT_NODE_CONFIG)
        ]
        mock_requests.post.side_effect = [
            # For create network
            self._get_mock_response(200),
            # For controller network join
            self._get_mock_response(200),
            # For controller auth and ip assignment
            self._get_mock_response(200),
        ]
        # Now create zerotier network
        vpn = self._create_zerotier_vpn()
        self.assertEqual(Vpn.objects.count(), 1)
        self.assertEqual(vpn.name, self._TEST_ZT_NETWORK_CONFIG['name'])
        mock_info.reset_mock()
        mock_requests.reset_mock()

        with self.subTest('Test zerotier successful configuration update'):
            mock_requests.get.side_effect = [
                # For node status
                self._get_mock_response(200, response=self._TEST_ZT_NODE_CONFIG)
            ]
            mock_requests.post.side_effect = [
                # For update network
                self._get_mock_response(200),
                # For controller auth and ip assignment
                self._get_mock_response(200),
            ]
            _EXPECTED_INFO_CALLS = [
                mock.call(
                    (
                        f'Successfully updated the configuration of '
                        f'ZeroTier VPN Server with UUID: {vpn.id}'
                    )
                ),
                mock.call(
                    (
                        f'Successfully updated ZeroTier network member: {vpn.node_id}, '
                        f'ZeroTier network: {vpn.network_id}, '
                        f'ZeroTier VPN server UUID: {vpn.id}'
                    )
                ),
            ]
            config = vpn.get_config()['zerotier'][0]
            config.update({'private': True})
            vpn.full_clean()
            vpn.save()
            self.assertEqual(mock_info.call_count, 2)
            self.assertEqual(mock_warn.call_count, 0)
            self.assertEqual(mock_error.call_count, 0)
            mock_info.assert_has_calls(_EXPECTED_INFO_CALLS)
        mock_info.reset_mock()
        mock_requests.reset_mock()

        with self.subTest('Test zerotier configuration update (unrecoverable errors)'):
            mock_requests.get.side_effect = [
                # For node status
                self._get_mock_response(200, response=self._TEST_ZT_NODE_CONFIG)
            ]
            mock_requests.post.side_effect = [
                # For update network
                self._get_mock_response(200),
                # For controller auth and ip assignment (bad request)
                self._get_mock_response(
                    400,
                    response={},
                    exc=RequestException,
                ),
            ]
            _EXPECTED_INFO_CALLS = [
                mock.call(
                    (
                        f'Successfully updated the configuration of '
                        f'ZeroTier VPN Server with UUID: {vpn.id}'
                    )
                ),
            ]
            _EXPECTED_ERROR_CALLS = [
                mock.call(
                    (
                        f'Failed to update ZeroTier network member: {vpn.node_id}, '
                        f'ZeroTier network: {vpn.network_id}, '
                        f'ZeroTier VPN server UUID: {vpn.id}, Error: '
                    )
                ),
            ]
            config = vpn.get_config()['zerotier'][0]
            config.update({'private': True})
            vpn.full_clean()
            vpn.save()
            self.assertEqual(mock_info.call_count, 1)
            self.assertEqual(mock_warn.call_count, 0)
            # For unrecoverable error
            self.assertEqual(mock_error.call_count, 1)
            mock_info.assert_has_calls(_EXPECTED_INFO_CALLS)
            mock_error.assert_has_calls(_EXPECTED_ERROR_CALLS)
        mock_info.reset_mock()
        mock_error.reset_mock()
        mock_requests.reset_mock()

        with self.subTest(
            'Test zerotier configuration update '
            'with retry mechanism (recoverable errors)'
        ), mock.patch('celery.app.task.Task.request') as mock_task_request:
            max_retries = API_TASK_RETRY_OPTIONS.get('max_retries')
            mock_task_request.called_directly = False
            config = vpn.get_config()['zerotier'][0]
            config.update({'private': True})

            with self.subTest(
                'Test update when max retry limit is not reached'
            ), self.assertRaises(Retry):
                mock_requests.get.side_effect = [
                    # For node status
                    self._get_mock_response(200, response=self._TEST_ZT_NODE_CONFIG)
                ]
                mock_requests.post.side_effect = [
                    # For update network
                    self._get_mock_response(200),
                    # For controller auth and ip assignment
                    # (internal server error)
                    self._get_mock_response(
                        500,
                        response={},
                        exc=RequestException,
                    ),
                ]
                _EXPECTED_INFO_CALLS = [
                    mock.call(
                        (
                            f'Successfully updated the configuration of '
                            f'ZeroTier VPN Server with UUID: {vpn.id}'
                        )
                    ),
                ]
                _EXPECTED_WARN_CALLS = [
                    mock.call(
                        (
                            f'Try [{max_retries - 1}/{max_retries}] Failed to update '
                            f'ZeroTier network member: {vpn.node_id}, '
                            f'ZeroTier network: {vpn.network_id}, '
                            f'ZeroTier VPN server UUID: {vpn.id}, Error: '
                        )
                    ),
                ]
                # Second last retry attempt (4th)
                mock_task_request.retries = max_retries - 1
                vpn.full_clean()
                vpn.save()
            self.assertEqual(mock_info.call_count, 1)
            # Ensure that it logs with the 'warning' level
            self.assertEqual(mock_warn.call_count, 1)
            self.assertEqual(mock_error.call_count, 0)
            mock_info.assert_has_calls(_EXPECTED_INFO_CALLS)
            mock_warn.assert_has_calls(_EXPECTED_WARN_CALLS)
            mock_info.reset_mock()
            mock_warn.reset_mock()
            mock_requests.reset_mock()

            # During the last attempt, the task will give up
            # retrying and raise a 'RequestException',
            # which will be handled and logged as an error
            with self.subTest(
                'Test update when max retry limit is reached'
            ), self.assertRaises(RequestException):
                mock_requests.get.side_effect = [
                    # For node status
                    self._get_mock_response(200, response=self._TEST_ZT_NODE_CONFIG)
                ]
                mock_requests.post.side_effect = [
                    # For update network
                    self._get_mock_response(200),
                    # For controller auth and ip assignment
                    # (internal server error)
                    self._get_mock_response(
                        500,
                        response={},
                        exc=RequestException,
                    ),
                ]
                _EXPECTED_INFO_CALLS = [
                    mock.call(
                        (
                            f'Successfully updated the configuration of '
                            f'ZeroTier VPN Server with UUID: {vpn.id}'
                        )
                    ),
                ]
                _EXPECTED_ERROR_CALLS = [
                    mock.call(
                        (
                            f'Try [{max_retries}/{max_retries}] Failed to update '
                            f'ZeroTier network member: {vpn.node_id}, '
                            f'ZeroTier network: {vpn.network_id}, '
                            f'ZeroTier VPN server UUID: {vpn.id}, Error: '
                        )
                    ),
                ]
                # Last retry attempt (5th)
                mock_task_request.retries = max_retries
                vpn.full_clean()
                vpn.save()
            self.assertEqual(mock_info.call_count, 1)
            self.assertEqual(mock_warn.call_count, 0)
            # Ensure that it logs last attempt with the 'error' level
            self.assertEqual(mock_error.call_count, 1)
            mock_info.assert_has_calls(_EXPECTED_INFO_CALLS)
            mock_error.assert_has_calls(_EXPECTED_ERROR_CALLS)

    @mock.patch(_ZT_API_TASKS_LOCMEM_CACHE_KEYS, create=True)
    @mock.patch(_ZT_API_TASKS_ERR_LOGGER)
    @mock.patch(_ZT_API_TASKS_WARN_LOGGER)
    @mock.patch(_ZT_API_TASKS_INFO_LOGGER)
    @mock.patch(_ZT_SERVICE_REQUESTS)
    def test_zerotier_vpn_server_deletion(
        self, mock_requests, mock_info, mock_warn, mock_error, mock_locmem_cache_keys
    ):
        def _setup_requests_mocks():
            mock_requests.get.side_effect = [
                # For node status
                self._get_mock_response(200, response=self._TEST_ZT_NODE_CONFIG)
            ]
            mock_requests.post.side_effect = [
                # For create network
                self._get_mock_response(200),
                # For controller network join
                self._get_mock_response(200),
                # For controller auth and ip assignment
                self._get_mock_response(200),
            ]
            mock_locmem_cache_keys.return_value = ['test_zt_api_tasks_notification_key']

        def _reset_requests_mocks():
            mock_requests.reset_mock()
            mock_locmem_cache_keys.reset_mock()
            # Delete subnet created for previous assertion
            Subnet.objects.all().delete()

        with self.subTest(
            'Test db transaction fails on vpn.save(), it should delete the zt network'
        ):
            invalid_response = {'test-key': 'raise integrity error on save'}
            mock_requests.get.side_effect = [
                # For node status
                self._get_mock_response(200, response=self._TEST_ZT_NODE_CONFIG)
            ]
            mock_requests.post.side_effect = [
                # For create network
                self._get_mock_response(200, response=invalid_response),
            ]
            mock_requests.delete.side_effect = [
                # For delete network
                self._get_mock_response(200, response={}),
                # For controller leave network
                self._get_mock_response(200, response={}),
            ]
            with self.assertRaises(IntegrityError):
                vpn = self._create_zerotier_vpn()
            self.assertEqual(Vpn.objects.count(), 0)
            _EXPECTED_INFO_MSG = (
                'Successfully deleted the ZeroTier VPN Server with UUID:',
                'Successfully left the ZeroTier Network with ID:',
            )
            self.assertEqual(mock_info.call_count, 2)
            self.assertEqual(mock_warn.call_count, 0)
            self.assertEqual(mock_error.call_count, 0)
            self.assertIn(_EXPECTED_INFO_MSG[0], mock_info.call_args_list[0][0][0])
            self.assertIn(_EXPECTED_INFO_MSG[1], mock_info.call_args_list[1][0][0])

        _reset_requests_mocks()
        _setup_requests_mocks()

        with self.subTest('Test post_delete signal triggers deletion of vpn server'):
            vpn = self._create_zerotier_vpn()
            self.assertEqual(Vpn.objects.count(), 1)
            vpn_id = vpn.id
            network_id = vpn.network_id
            # Reset vpn creation logs
            mock_info.reset_mock()
            mock_requests.delete.side_effect = [
                # For delete network
                self._get_mock_response(200, response={}),
                # For controller leave network
                self._get_mock_response(200, response={}),
            ]
            vpn.delete()
            self.assertEqual(Vpn.objects.count(), 0)
            _EXPECTED_INFO_CALLS = [
                mock.call(
                    (
                        f'Successfully deleted the ZeroTier VPN Server '
                        f'with UUID: {vpn_id}, Network ID: {network_id}'
                    )
                ),
                mock.call(
                    f'Successfully left the ZeroTier Network with ID: {network_id}'
                ),
            ]
            self.assertEqual(mock_info.call_count, 2)
            self.assertEqual(mock_warn.call_count, 0)
            self.assertEqual(mock_error.call_count, 0)
            mock_info.assert_has_calls(_EXPECTED_INFO_CALLS)

        _reset_requests_mocks()
        _setup_requests_mocks()

        with self.subTest('Test for zerotier vpn server deletion encountered an error'):
            vpn = self._create_zerotier_vpn()
            vpn_id = vpn.id
            network_id = vpn.network_id
            self.assertEqual(Vpn.objects.count(), 1)
            # Reset vpn creation logs
            mock_info.reset_mock()
            mock_requests.delete.side_effect = [
                # For delete network
                self._get_mock_response(404, response={}, exc=RequestException),
            ]
            vpn.delete()
            self.assertEqual(Vpn.objects.count(), 0)
            _EXPECTED_ERROR_CALLS = [
                mock.call(
                    (
                        'Failed to delete ZeroTier VPN Server with '
                        f'UUID: {vpn_id}, Network ID: {network_id}, as it '
                        'does not exist on the ZeroTier Controller Networks, Error: '
                    )
                ),
            ]
            self.assertEqual(mock_info.call_count, 0)
            self.assertEqual(mock_warn.call_count, 0)
            self.assertEqual(mock_error.call_count, 1)
            mock_error.assert_has_calls(_EXPECTED_ERROR_CALLS)
=======
    def test_unicast_vxlan_tunnels(self):
        tunnel, _ = self._create_vxlan_tunnel(
            config={
                'wireguard': [{'name': 'wg0', 'port': 51820}],
                'vxlan': [{'name': 'vxlan1', 'vni': 1}],
            }
        )
        device1 = self._create_device_config(
            device_opts={'organization': tunnel.organization}
        )
        device2 = self._create_device_config(
            device_opts={
                'organization': tunnel.organization,
                'name': 'device2',
                'mac_address': '16:DB:7F:E8:50:01',
            }
        )
        vpn_template = self._create_template(
            name='vxlan-wireguard',
            type='vpn',
            vpn=tunnel,
            organization=tunnel.organization,
            auto_cert=True,
        )
        device1.config.templates.add(vpn_template)
        device2.config.templates.add(vpn_template)
        self.assertEqual(VpnClient.objects.count(), 2)
        self.assertListEqual(
            tunnel._get_vxlan_peers(),
            [
                {'interface': 'vxlan1', 'remote': '10.0.0.2', 'vni': 1},
                {'interface': 'vxlan1', 'remote': '10.0.0.3', 'vni': 1},
            ],
        )
>>>>>>> aaa8ee54
<|MERGE_RESOLUTION|>--- conflicted
+++ resolved
@@ -967,7 +967,41 @@
             self.assertEqual(config['wireguard'][0]['name'], 'wg2')
             self.assertEqual(config['wireguard'][0]['port'], 51821)
 
-<<<<<<< HEAD
+    def test_unicast_vxlan_tunnels(self):
+        tunnel, _ = self._create_vxlan_tunnel(
+            config={
+                'wireguard': [{'name': 'wg0', 'port': 51820}],
+                'vxlan': [{'name': 'vxlan1', 'vni': 1}],
+            }
+        )
+        device1 = self._create_device_config(
+            device_opts={'organization': tunnel.organization}
+        )
+        device2 = self._create_device_config(
+            device_opts={
+                'organization': tunnel.organization,
+                'name': 'device2',
+                'mac_address': '16:DB:7F:E8:50:01',
+            }
+        )
+        vpn_template = self._create_template(
+            name='vxlan-wireguard',
+            type='vpn',
+            vpn=tunnel,
+            organization=tunnel.organization,
+            auto_cert=True,
+        )
+        device1.config.templates.add(vpn_template)
+        device2.config.templates.add(vpn_template)
+        self.assertEqual(VpnClient.objects.count(), 2)
+        self.assertListEqual(
+            tunnel._get_vxlan_peers(),
+            [
+                {'interface': 'vxlan1', 'remote': '10.0.0.2', 'vni': 1},
+                {'interface': 'vxlan1', 'remote': '10.0.0.3', 'vni': 1},
+            ],
+        )
+
 
 class TestZeroTier(BaseTestVpn, TestZeroTierVpnMixin, TestCase):
     _ZT_SERVICE_REQUESTS = 'openwisp_controller.config.api.zerotier_service.requests'
@@ -1617,40 +1651,4 @@
             self.assertEqual(mock_info.call_count, 0)
             self.assertEqual(mock_warn.call_count, 0)
             self.assertEqual(mock_error.call_count, 1)
-            mock_error.assert_has_calls(_EXPECTED_ERROR_CALLS)
-=======
-    def test_unicast_vxlan_tunnels(self):
-        tunnel, _ = self._create_vxlan_tunnel(
-            config={
-                'wireguard': [{'name': 'wg0', 'port': 51820}],
-                'vxlan': [{'name': 'vxlan1', 'vni': 1}],
-            }
-        )
-        device1 = self._create_device_config(
-            device_opts={'organization': tunnel.organization}
-        )
-        device2 = self._create_device_config(
-            device_opts={
-                'organization': tunnel.organization,
-                'name': 'device2',
-                'mac_address': '16:DB:7F:E8:50:01',
-            }
-        )
-        vpn_template = self._create_template(
-            name='vxlan-wireguard',
-            type='vpn',
-            vpn=tunnel,
-            organization=tunnel.organization,
-            auto_cert=True,
-        )
-        device1.config.templates.add(vpn_template)
-        device2.config.templates.add(vpn_template)
-        self.assertEqual(VpnClient.objects.count(), 2)
-        self.assertListEqual(
-            tunnel._get_vxlan_peers(),
-            [
-                {'interface': 'vxlan1', 'remote': '10.0.0.2', 'vni': 1},
-                {'interface': 'vxlan1', 'remote': '10.0.0.3', 'vni': 1},
-            ],
-        )
->>>>>>> aaa8ee54
+            mock_error.assert_has_calls(_EXPECTED_ERROR_CALLS)