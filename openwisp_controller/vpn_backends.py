--- conflicted
+++ resolved
@@ -3,11 +3,8 @@
 from netjsonconfig import OpenVpn as BaseOpenVpn
 from netjsonconfig import VxlanWireguard as BaseVxlanWireguard
 from netjsonconfig import Wireguard as BaseWireguard
-<<<<<<< HEAD
 from netjsonconfig import ZeroTier as BaseZeroTier
-=======
 from netjsonconfig.backends.vxlan.schema import base_vxlan_properties
->>>>>>> aaa8ee54
 
 # adapt OpenVPN schema in order to limit it to 1 item only
 limited_schema = deepcopy(BaseOpenVpn.schema)
@@ -79,8 +76,7 @@
     VXLAN over WireGuard
     """
 
-<<<<<<< HEAD
-    schema = limited_wireguard_schema
+    schema = limited_vxlan_wireguard_schema
 
 
 limited_zerotier_schema = deepcopy(BaseZeroTier.schema)
@@ -107,7 +103,4 @@
     ZeroTier
     """
 
-    schema = limited_zerotier_schema
-=======
-    schema = limited_vxlan_wireguard_schema
->>>>>>> aaa8ee54
+    schema = limited_zerotier_schema